--- conflicted
+++ resolved
@@ -31,15 +31,6 @@
 class MainActivity : ComponentActivity() {
     private val permissions: Array<String>
         get() {
-<<<<<<< HEAD
-            val list = mutableListOf(
-                Manifest.permission.BLUETOOTH_SCAN,
-                Manifest.permission.BLUETOOTH_ADVERTISE,
-                Manifest.permission.BLUETOOTH_CONNECT,
-                Manifest.permission.ACCESS_COARSE_LOCATION,
-                Manifest.permission.ACCESS_FINE_LOCATION,
-            )
-=======
             val list =
                 mutableListOf(
                     Manifest.permission.BLUETOOTH_SCAN,
@@ -48,7 +39,6 @@
                     Manifest.permission.ACCESS_FINE_LOCATION,
                     Manifest.permission.ACCESS_COARSE_LOCATION,
                 )
->>>>>>> a9b8b70c
             if (android.os.Build.VERSION.SDK_INT >= android.os.Build.VERSION_CODES.UPSIDE_DOWN_CAKE) {
                 list += Manifest.permission.FOREGROUND_SERVICE_CONNECTED_DEVICE
             }
